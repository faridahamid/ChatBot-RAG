--- conflicted
+++ resolved
@@ -14,10 +14,7 @@
 # from FlagEmbedding import BGEM3FlagModel
 import numpy as np
 
-<<<<<<< HEAD
-
-=======
->>>>>>> a19f0524
+
 EMBEDDING_MODEL = os.getenv(
     "EMBEDDING_MODEL",
     "sentence-transformers/distiluse-base-multilingual-cased-v2"
@@ -220,11 +217,7 @@
     filetype: str,
     chunk_size: int = 800,
     chunk_overlap: int = 100,
-<<<<<<< HEAD
     embedding_batch_size: int = 64,   
-=======
-    embedding_batch_size: int = 64,
->>>>>>> a19f0524
     insert_batch_size: int = 200,
 ):
     text_all = extract_text(file_path, filetype)
@@ -248,12 +241,9 @@
         content_hash=content_hash,
     )
     db.add(doc)
-<<<<<<< HEAD
     db.flush()  
-=======
     # Flush to obtain doc.id without committing the transaction yet
     db.flush()
->>>>>>> a19f0524
 
     chunks = chunk_text(text_all, max_chars=chunk_size, overlap=chunk_overlap)
     total = len(chunks)
@@ -265,15 +255,10 @@
         return {"document_id": doc.id, "chunks": 0}
 
     try:
-<<<<<<< HEAD
        
         bs = min(embedding_batch_size, ST_BATCH_SIZE)
         for start in range(0, total, bs):
             end = min(start + bs, total)
-=======
-        for start in range(0, total, embedding_batch_size):
-            end = min(start + embedding_batch_size, total)
->>>>>>> a19f0524
             batch_texts = chunks[start:end]
             print(f"Processing batch {start//embedding_batch_size + 1}: chunks {start+1}-{end}")
             
