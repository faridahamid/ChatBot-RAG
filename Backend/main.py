# import os
# import uuid
# from typing import List

# from fastapi import FastAPI, Depends, UploadFile, File, Form, HTTPException, Query
# from sqlalchemy.orm import Session
# from sqlalchemy import text
# import numpy as np
# from fastapi.responses import HTMLResponse, FileResponse, JSONResponse
# from fastapi.middleware.cors import CORSMiddleware

# from database import get_db, engine
# from models import Organization, User, DocumentChunk, Document, Chat, ChatMessage, SuperAdmin
# from schemas import OrgCreate, UserCreate, UploadResponse, AskRequest, AskResponse, OrganizationResponse, UserResponse
# from ingestion import process_document, process_document_from_bytes, embed_query
# from llm import get_gemini, make_prompt
# from admin_auth import router as admin_router

# # Language detection for output control
# # pip install langdetect
# from langdetect import detect

# app = FastAPI(title="Multi-Org RAG Backend")

# app.add_middleware(
#     CORSMiddleware,
#     allow_origins=["*"], allow_credentials=True, allow_methods=["*"], allow_headers=["*"],
# )

# app.include_router(admin_router)

# # ---------- FRONTEND ROUTES ----------
# @app.get("/", response_class=HTMLResponse)
# def welcome_page():
#     try:
#         with open("Frontend/pages/welcome.html", "r", encoding="utf-8") as f:
#             return HTMLResponse(content=f.read())
#     except FileNotFoundError:
#         return HTMLResponse(content="<h1>Welcome page not found</h1>", status_code=404)

# @app.get("/login", response_class=HTMLResponse)
# def login_page():
#     try:
#         with open("Frontend/pages/login.html", "r", encoding="utf-8") as f:
#             return HTMLResponse(content=f.read())
#     except FileNotFoundError:
#         return HTMLResponse(content="<h1>Login page not found</h1>", status_code=404)

# # @app.get("/admin-register", response_class=HTMLResponse)
# # def admin_register_page():
# #     try:
# #         with open("Frontend/pages/admin_register.html", "r", encoding="utf-8") as f:
# #             return HTMLResponse(content=f.read())
# #     except FileNotFoundError:
# #         return HTMLResponse(content="<h1>Admin registration page not found</h1>", status_code=404)

# @app.get("/dashboard", response_class=HTMLResponse)
# def dashboard_page():
#     try:
#         with open("Frontend/pages/dashboard.html", "r", encoding="utf-8") as f:
#             return HTMLResponse(content=f.read())
#     except FileNotFoundError:
#         return HTMLResponse(content="<h1>Dashboard page not found</h1>", status_code=404)

# @app.get("/admin-upload", response_class=HTMLResponse)
# def admin_upload_page():
#     try:
#         with open("Frontend/pages/admin_upload.html", "r", encoding="utf-8") as f:
#             return HTMLResponse(content=f.read())
#     except FileNotFoundError:
#         return HTMLResponse(content="<h1>Admin upload page not found</h1>", status_code=404)

# @app.get("/admin-users", response_class=HTMLResponse)
# def admin_users_page():
#     try:
#         with open("Frontend/pages/admin_users.html", "r", encoding="utf-8") as f:
#             return HTMLResponse(content=f.read())
#     except FileNotFoundError:
#         return HTMLResponse(content="<h1>Admin users page not found</h1>", status_code=404)
# @app.get("/super-admin", response_class=HTMLResponse)
# def super_admin_page():
#     """Serve the super admin page"""
#     try:
#         with open("Frontend/pages/super_admin.html", "r", encoding="utf-8") as f:
#             return HTMLResponse(content=f.read())
#     except FileNotFoundError:
#         return HTMLResponse(content="<h1>Super admin page not found</h1>", status_code=404)

# @app.get("/admin-documents", response_class=HTMLResponse)
# def admin_documents_page():
#     """Serve the admin document management page"""
#     try:
#         with open("Frontend/pages/admin_documents.html", "r", encoding="utf-8") as f:
#             return HTMLResponse(content=f.read())
#     except FileNotFoundError:
#         return HTMLResponse(content="<h1>Admin documents page not found</h1>", status_code=404)

# @app.get("/change-password", response_class=HTMLResponse)
# def change_password_page():
#     """Serve the password change page"""
#     try:
#         with open("Frontend/pages/change_password.html", "r", encoding="utf-8") as f:
#             return HTMLResponse(content=f.read())
#     except FileNotFoundError:
#         return HTMLResponse(content="<h1>Password change page not found</h1>", status_code=404)
    
    
# # ---------- STATIC ----------
# @app.get("/css/{filename}")
# def get_css(filename: str):
#     try:
#         return FileResponse(f"Frontend/css/{filename}")
#     except FileNotFoundError:
#         raise HTTPException(status_code=404, detail="CSS file not found")

# @app.get("/js/{filename}")
# def get_js(filename: str):
#     try:
#         return FileResponse(f"Frontend/js/{filename}")
#     except FileNotFoundError:
#         raise HTTPException(status_code=404, detail="JavaScript file not found")

# # ---------- CHAT MANAGEMENT API ----------
# @app.post("/chats", response_model=dict)
# def create_chat(payload: dict, db: Session = Depends(get_db)):
   
#     user_id = payload.get("user_id")
#     if not user_id:
#         raise HTTPException(status_code=400, detail="user_id is required")
    
    
#     user = db.query(User).filter(User.id == user_id).first()
#     if not user:
#         raise HTTPException(status_code=404, detail="User not found")
    
   
#     chat = Chat(user_id=user_id, title="New Chat")
#     db.add(chat)
#     db.commit()
#     db.refresh(chat)
    
#     return {"chat_id": str(chat.id), "title": chat.title, "created_at": chat.created_at.isoformat()}

# @app.get("/chats/{user_id}", response_model=list)
# def get_user_chats(user_id: str, db: Session = Depends(get_db)):
    
    
#     user = db.query(User).filter(User.id == user_id).first()
#     if not user:
#         raise HTTPException(status_code=404, detail="User not found")
    
    
#     chats = db.query(Chat).filter(Chat.user_id == user_id).order_by(Chat.created_at.desc()).all()
    
#     return [
#         {
#             "chat_id": str(chat.id),
#             "title": chat.title,
#             "created_at": chat.created_at.isoformat(),
#             "message_count": len(chat.messages)
#         }
#         for chat in chats
#     ]

# @app.get("/chats/{chat_id}/messages", response_model=list)
# def get_chat_messages(chat_id: str, db: Session = Depends(get_db)):
    
   
#     chat = db.query(Chat).filter(Chat.id == chat_id).first()
#     if not chat:
#         raise HTTPException(status_code=404, detail="Chat not found")
    
    
#     messages = db.query(ChatMessage).filter(ChatMessage.chat_id == chat_id).order_by(ChatMessage.created_at).all()
    
#     return [
#         {
#             "id": str(msg.id),
#             "role": msg.role,
#             "content": msg.content,
#             "created_at": msg.created_at.isoformat(),
#             "citations": msg.citations
#         }
#         for msg in messages
#     ]

# @app.delete("/chats/{chat_id}")
# def delete_chat(chat_id: str, db: Session = Depends(get_db)):
    
    
#     chat = db.query(Chat).filter(Chat.id == chat_id).first()
#     if not chat:
#         raise HTTPException(status_code=404, detail="Chat not found")
    
    
#     db.delete(chat)
#     db.commit()
    
#     return {"message": "Chat deleted successfully"}

# # ---------- RAG API ----------
# @app.post("/ask", response_model=AskResponse)
# def ask(payload: AskRequest, db: Session = Depends(get_db)):
#     # Validate user and org membership
#     user = db.query(User).filter(User.id == payload.user_id).first()
#     if not user:
#         raise HTTPException(status_code=404, detail="User not found")
#     if str(user.organization_id) != str(payload.org_id):
#         raise HTTPException(status_code=403, detail="User does not belong to this organization")
#     if (user.role or "").lower() != "user":
#         return AskResponse(answer="You are an admin; you can't ask questions in this interface.")

#     # Detect query language (ar/en/...)
#     try:
#         qlang = detect(payload.question)
#     except Exception:
#         qlang = "en"

#     # Embed query with bge-m3 (encode_queries)
#     qvec = embed_query(payload.question)
#     qvec_np = np.array(qvec, dtype=np.float32)

#     # Retrieve many, trim later
#     top_k = int(os.getenv("RAG_TOP_K", "40"))
#     sql = text(
#         f"""
#         SELECT 
#             dc.id AS chunk_id,
#             dc.content AS content,
#             d.filename AS filename,
#             (dc.embedding <=> (:q)::vector) AS distance
#         FROM document_chunks AS dc
#         JOIN documents AS d ON d.id = dc.document_id
#         WHERE d.organization_id = :org
#         ORDER BY dc.embedding <=> (:q)::vector
#         LIMIT {top_k}
#         """
#     )
#     rows = db.execute(sql, {"q": qvec_np.tolist(), "org": str(payload.org_id)}).fetchall()

#     def row2score(r):  # cosine distance -> similarity
#         return max(0.0, 1.0 - float(r.distance))

#     snippets: List[str] = [r.content for r in rows]
#     scores = [row2score(r) for r in rows]

#     # Fallback: if no rows or weak top hit, translate query->English and retry once
#     refusal_threshold = float(os.getenv("RAG_REFUSAL_THRESHOLD", "0.40"))
#     need_fallback = (not rows) or (scores and scores[0] < refusal_threshold)
#     if need_fallback:
#         try:
#             model = get_gemini()
#             t = model.generate_content(
#                 f"Translate to English (keep common technical terms as-is):\n\n{payload.question}"
#             )
#             q_en = (getattr(t, "text", "") or "").strip()
#             if q_en:
#                 qvec_en = np.array(embed_query(q_en), dtype=np.float32)
#                 rows_en = db.execute(sql, {"q": qvec_en.tolist(), "org": str(payload.org_id)}).fetchall()
#                 if rows_en:
#                     rows = rows_en
#                     snippets = [r.content for r in rows]
#                     scores = [row2score(r) for r in rows]
#         except Exception:
#             pass

#     # If still nothing, reply honestly (in user language) per RAG rules
#     if not rows:
#         msg = (
#             "لا أملك معلومات حول هذا الموضوع في قاعدة معرفة هذه المؤسسة."
#             if qlang == "ar"
#             else "I don't have information about that in this organization's knowledge base."
#         )
#         return AskResponse(answer=msg)

#     # Build grounded prompt and ask Gemini (lock output language)
#     keep = int(os.getenv("RAG_LLM_SNIPPETS", "8"))
#     lang_label = "Arabic" if qlang == "ar" else "English"
#     prompt = make_prompt(payload.question, snippets[:keep], lang_hint=lang_label)

#     model = get_gemini()
#     try:
#         result = model.generate_content(prompt)
#         answer_text = (getattr(result, "text", "") or "").strip()
#     except Exception as e:
#         raise HTTPException(status_code=500, detail=f"LLM error: {e}")

#     # Persist the exchange (best-effort)
#     try:
#         # Use existing chat if chat_id provided, otherwise create new chat
#         if payload.chat_id:
#             chat = db.query(Chat).filter(Chat.id == payload.chat_id, Chat.user_id == payload.user_id).first()
#             if not chat:
#                 raise HTTPException(status_code=404, detail="Chat not found or access denied")
#         else:
#             chat = Chat(user_id=payload.user_id, title=payload.question[:80])
#             db.add(chat)
#             db.flush()
        
#         # Add user message
#         db.add(ChatMessage(chat_id=chat.id, role="user", content=payload.question))
        
#         # Add assistant message with citations
#         citations = [
#             {"chunk_id": str(r.chunk_id), "filename": r.filename, "score": max(0.0, 1.0 - float(r.distance))}
#             for r in rows[:keep]
#         ]
#         db.add(ChatMessage(chat_id=chat.id, role="assistant", content=answer_text, citations=citations))
#         db.commit()
#     except Exception as e:
#         db.rollback()
#         print(f"Error persisting chat: {e}")

#     return AskResponse(answer=answer_text.strip())

# # ---------- Upload ----------
# @app.post("/upload", response_model=UploadResponse)
# def upload_document(
#     org_id: uuid.UUID = Form(...),
#     user_id: uuid.UUID = Form(...),
#     file: UploadFile = File(...),
#     db: Session = Depends(get_db)
# ):
#     user = db.query(User).filter(User.id == user_id).first()
#     if not user:
#         raise HTTPException(status_code=404, detail="User not found")
#     if str(user.organization_id) != str(org_id):
#         raise HTTPException(status_code=403, detail="User does not belong to this organization")
#     if (user.role or "").lower() != "admin":
#         raise HTTPException(status_code=403, detail="Only admins can upload documents")

#     filetype = file.filename.split(".")[-1]
#     file_bytes = file.file.read()
    
#     print(f"Processing upload: {file.filename} ({len(file_bytes)} bytes)")
    
#     try:
#         result = process_document_from_bytes(
#             db=db,
#             org_id=str(org_id),
#             user_id=str(user_id),
#             file_bytes=file_bytes,
#             filename=file.filename,
#             filetype=filetype,
#         )
#         print(f"Upload successful: {result}")
#         return UploadResponse(**result)
#     except ValueError as e:
#         if str(e) == "DUPLICATE_DOCUMENT":
#             raise HTTPException(status_code=409, detail="Duplicate document for this organization")
#         print(f"ValueError during upload: {e}")
#         raise HTTPException(status_code=400, detail=f"Invalid document: {e}")
#     except Exception as e:
#         print(f"Error during upload: {e}")
#         raise HTTPException(status_code=500, detail=f"Upload failed: {str(e)}")

# @app.get("/documents/{org_id}")
# def list_documents(
#     org_id: uuid.UUID,
#     user_id: uuid.UUID = Query(...),
#     db: Session = Depends(get_db)
# ):
#     """List all documents for an organization (admin only)"""
#     # Verify user is admin of the organization
#     user = db.query(User).filter(User.id == user_id).first()
#     if not user:
#         raise HTTPException(status_code=404, detail="User not found")
#     if str(user.organization_id) != str(org_id):
#         raise HTTPException(status_code=403, detail="User does not belong to this organization")
#     if (user.role or "").lower() != "admin":
#         raise HTTPException(status_code=403, detail="Only admins can list documents")

#     # Get documents with chunk count
#     documents = db.query(Document).filter(Document.organization_id == org_id).all()
    
#     result = []
#     for doc in documents:
#         chunk_count = db.query(DocumentChunk).filter(DocumentChunk.document_id == doc.id).count()
#         result.append({
#             "id": str(doc.id),
#             "filename": doc.filename,
#             "filetype": doc.filetype,
#             "uploaded_at": doc.uploaded_at.isoformat() if doc.uploaded_at else None,
#             "chunk_count": chunk_count,
#             "uploaded_by": str(doc.uploaded_by) if doc.uploaded_by else None
#         })
    
#     return {"documents": result}

# @app.delete("/documents/{document_id}")
# def delete_document(
#     document_id: uuid.UUID,
#     user_id: uuid.UUID = Query(...),
#     db: Session = Depends(get_db)
# ):
#     """Delete a document (admin only)"""
#     # Get the document first to check organization
#     document = db.query(Document).filter(Document.id == document_id).first()
#     if not document:
#         raise HTTPException(status_code=404, detail="Document not found")
    
#     # Verify user is admin of the organization
#     user = db.query(User).filter(User.id == user_id).first()
#     if not user:
#         raise HTTPException(status_code=404, detail="User not found")
#     if str(user.organization_id) != str(document.organization_id):
#         raise HTTPException(status_code=403, detail="User does not belong to this organization")
#     if (user.role or "").lower() != "admin":
#         raise HTTPException(status_code=403, detail="Only admins can delete documents")

#     try:
#         # Delete the document (cascades to chunks due to relationship)
#         db.delete(document)
#         db.commit()
#         return {"message": "Document deleted successfully"}
#     except Exception as e:
#         db.rollback()
#         raise HTTPException(status_code=500, detail=f"Failed to delete document: {str(e)}")

# @app.post("/change-password")
# def change_password(
#     user_id: uuid.UUID = Form(...),
#     current_password: str = Form(...),
#     new_password: str = Form(...),
#     db: Session = Depends(get_db)
# ):
#     """Change user password"""
#     from admin_auth import hash_password, verify_password
    
#     # Get user
#     user = db.query(User).filter(User.id == user_id).first()
#     if not user:
#         raise HTTPException(status_code=404, detail="User not found")
    
#     # Verify current password
#     if not verify_password(current_password, user.password_hash):
#         raise HTTPException(status_code=400, detail="Current password is incorrect")
    
#     # Hash new password
#     new_password_hash = hash_password(new_password)
    
#     # Update password
#     try:
#         user.password_hash = new_password_hash
#         db.commit()
#         return {"message": "Password changed successfully"}
#     except Exception as e:
#         db.rollback()
#         raise HTTPException(status_code=500, detail=f"Failed to change password: {str(e)}")
    
# # ---------- Misc ----------
# @app.get("/test", response_class=HTMLResponse)
# def home():
#     return """
# <!DOCTYPE html>
# <html>
#   <body>
#     <h2>Upload Test</h2>
#     <form id="uploadForm" enctype="multipart/form-data" method="post" action="/upload">
#       <input type="text" name="org_id" placeholder="Organization ID" required><br><br>
#       <input type="text" name="user_id" placeholder="User ID" required><br><br>
#       <input type="file" name="file" required><br><br>
#       <button type="submit">Upload</button>
#     </form>

#     <hr/>

#     <h2>Ask (RAG)</h2>
#     <form id="askForm">
#       <input type="text" id="org_id" placeholder="Organization ID" required><br><br>
#       <input type="text" id="user_id" placeholder="User ID" required><br><br>
#       <textarea id="question" placeholder="Your question..." rows="4" cols="60" required></textarea><br><br>
#       <button type="submit">Ask</button>
#     </form>
#     <pre id="answer"></pre>

#     <script>
#       document.getElementById('askForm').addEventListener('submit', async (e) => {
#         e.preventDefault();
#         const org_id = document.getElementById('org_id').value;
#         const user_id = document.getElementById('user_id').value;
#         const question = document.getElementById('question').value;
#         const res = await fetch('/ask', {
#           method: 'POST',
#           headers: {'Content-Type': 'application/json'},
#           body: JSON.stringify({ org_id, user_id, question })
#         });
#          const data = await res.json();
#          document.getElementById('answer').textContent = data.answer || JSON.stringify(data);
#       });
#     </script>
#   </body>
# </html>
#     """

# @app.on_event("startup")
# def _ensure_indexes():
#     with engine.begin() as conn:
#         # Add content_hash if missing
#         conn.execute(text(
#             """
#             DO $$
#             BEGIN
#                 IF NOT EXISTS (
#                     SELECT 1
#                     FROM information_schema.columns
#                     WHERE table_name='documents' AND column_name='content_hash'
#                 ) THEN
#                     ALTER TABLE documents ADD COLUMN content_hash TEXT;
#                 END IF;
#             END $$;
#             """
#         ))
#         conn.execute(text(
#             """
#             CREATE UNIQUE INDEX IF NOT EXISTS ux_documents_org_hash
#             ON documents (organization_id, content_hash);
#             """
#         ))

# @app.post("/orgs", response_model=dict)
# def create_org(payload: OrgCreate, db: Session = Depends(get_db)):
#     org = Organization(name=payload.name, description=payload.description)
#     db.add(org)
#     db.commit()
#     db.refresh(org)
#     return {"id": org.id, "name": org.name}

# @app.post("/users", response_model=dict)
# def create_user(payload: UserCreate, db: Session = Depends(get_db)):
#     from admin_auth import hash_password
#     existing_user = db.query(User).filter(User.username == payload.username).first()
#     if existing_user:
#         raise HTTPException(status_code=400, detail="Username already exists")
#     password_hash = hash_password(payload.password)
#     user = User(
#         username=payload.username,
#         password_hash=password_hash,
#         role=payload.role,
#         organization_id=payload.organization_id
#     )
#     db.add(user)
#     db.commit()
#     db.refresh(user)
#     return {"id": user.id, "username": user.username}

# @app.get("/health")
# def health_check():
#     return {"status": "ok", "message": "RAG backend is running"}


import os
import uuid
from typing import List, Optional

from fastapi import FastAPI, Depends, UploadFile, File, Form, HTTPException, Query
from sqlalchemy.orm import Session
from sqlalchemy import text
import numpy as np
from fastapi.responses import HTMLResponse, FileResponse, JSONResponse
from fastapi.middleware.cors import CORSMiddleware

from database import get_db, engine
from models import Organization, User, DocumentChunk, Document, Chat, ChatMessage, SuperAdmin
from schemas import OrgCreate, UserCreate, UploadResponse, AskRequest, AskResponse, OrganizationResponse, UserResponse
from ingestion import process_document, process_document_from_bytes, embed_query
from llm import get_gemini, make_prompt
from admin_auth import router as admin_router


from langdetect import detect


from faster_whisper import WhisperModel
import soundfile as sf
from scipy.signal import resample_poly
import io

app = FastAPI(title="Multi-Org RAG Backend")

app.add_middleware(
    CORSMiddleware,
    allow_origins=[""], allow_credentials=True, allow_methods=[""], allow_headers=["*"],
)

app.include_router(admin_router)


WHISPER_MODEL_NAME = os.getenv("WHISPER_MODEL", "small") 
WHISPER_DEVICE = os.getenv("WHISPER_DEVICE", "cpu")      

try:
    whisper_model = WhisperModel(WHISPER_MODEL_NAME, device=WHISPER_DEVICE, compute_type="int8")
    print(f"Whisper loaded: {WHISPER_MODEL_NAME} on {WHISPER_DEVICE}")
except Exception as e:
    raise RuntimeError(f"Failed to load Whisper model: {e}")


@app.get("/", response_class=HTMLResponse)
def welcome_page():
    try:
        with open("Frontend/pages/welcome.html", "r", encoding="utf-8") as f:
            return HTMLResponse(content=f.read())
    except FileNotFoundError:
        return HTMLResponse(content="<h1>Welcome page not found</h1>", status_code=404)

@app.get("/login", response_class=HTMLResponse)
def login_page():
    try:
        with open("Frontend/pages/login.html", "r", encoding="utf-8") as f:
            return HTMLResponse(content=f.read())
    except FileNotFoundError:
        return HTMLResponse(content="<h1>Login page not found</h1>", status_code=404)

# @app.get("/admin-register", response_class=HTMLResponse)
# def admin_register_page():
#     try:
#         with open("Frontend/pages/admin_register.html", "r", encoding="utf-8") as f:
#             return HTMLResponse(content=f.read())
#     except FileNotFoundError:
#         return HTMLResponse(content="<h1>Admin registration page not found</h1>", status_code=404)

@app.get("/dashboard", response_class=HTMLResponse)
def dashboard_page():
    try:
        with open("Frontend/pages/dashboard.html", "r", encoding="utf-8") as f:
            return HTMLResponse(content=f.read())
    except FileNotFoundError:
        return HTMLResponse(content="<h1>Dashboard page not found</h1>", status_code=404)

@app.get("/admin-upload", response_class=HTMLResponse)
def admin_upload_page():
    try:
        with open("Frontend/pages/admin_upload.html", "r", encoding="utf-8") as f:
            return HTMLResponse(content=f.read())
    except FileNotFoundError:
        return HTMLResponse(content="<h1>Admin upload page not found</h1>", status_code=404)

@app.get("/admin-users", response_class=HTMLResponse)
def admin_users_page():
    try:
        with open("Frontend/pages/admin_users.html", "r", encoding="utf-8") as f:
            return HTMLResponse(content=f.read())
    except FileNotFoundError:
        return HTMLResponse(content="<h1>Admin users page not found</h1>", status_code=404)

@app.get("/super-admin", response_class=HTMLResponse)
def super_admin_page():
    """Serve the super admin page"""
    try:
        with open("Frontend/pages/super_admin.html", "r", encoding="utf-8") as f:
            return HTMLResponse(content=f.read())
    except FileNotFoundError:
        return HTMLResponse(content="<h1>Super admin page not found</h1>", status_code=404)

@app.get("/admin-documents", response_class=HTMLResponse)
def admin_documents_page():
    """Serve the admin document management page"""
    try:
        with open("Frontend/pages/admin_documents.html", "r", encoding="utf-8") as f:
            return HTMLResponse(content=f.read())
    except FileNotFoundError:
        return HTMLResponse(content="<h1>Admin documents page not found</h1>", status_code=404)

@app.get("/change-password", response_class=HTMLResponse)
def change_password_page():
    """Serve the password change page"""
    try:
        with open("Frontend/pages/change_password.html", "r", encoding="utf-8") as f:
            return HTMLResponse(content=f.read())
    except FileNotFoundError:
        return HTMLResponse(content="<h1>Password change page not found</h1>", status_code=404)


@app.get("/css/{filename}")
def get_css(filename: str):
    try:
        return FileResponse(f"Frontend/css/{filename}")
    except FileNotFoundError:
        raise HTTPException(status_code=404, detail="CSS file not found")

@app.get("/js/{filename}")
def get_js(filename: str):
    try:
        return FileResponse(f"Frontend/js/{filename}")
    except FileNotFoundError:
        raise HTTPException(status_code=404, detail="JavaScript file not found")

# ---------- STT API ----------
@app.post("/stt")
async def stt(file: UploadFile = File(...), translate: Optional[bool] = False):
   
    
    try:
        audio_bytes = await file.read()

       
        data, sr = sf.read(io.BytesIO(audio_bytes), dtype="float32", always_2d=True)

        # Convert to mono
        if data.shape[1] > 1:
            data = np.mean(data, axis=1)
        else:
            data = data[:, 0]

       
        if sr != 16000:
            from math import gcd
            g = gcd(16000, sr)
            up, down = 16000 // g, sr // g
            data = resample_poly(data, up, down)

       
        task = "translate" if translate else "transcribe"
        segments, info = whisper_model.transcribe(
            data,
            language=None,  
            task=task,
            vad_filter=True,
            beam_size=5
        )
        text_out = "".join(seg.text for seg in segments).strip()

        return JSONResponse({
            "text": text_out,
            "lang": info.language,                             
            "lang_prob": float(info.language_probability or 0)
        })
    except Exception as e:
        raise HTTPException(status_code=500, detail=f"STT error: {e}")

# ---------- CHAT MANAGEMENT API ----------
@app.post("/chats", response_model=dict)
def create_chat(payload: dict, db: Session = Depends(get_db)):
    user_id = payload.get("user_id")
    if not user_id:
        raise HTTPException(status_code=400, detail="user_id is required")
<<<<<<< HEAD

    user = db.query(User).filter(User.id == user_id).first()
    if not user:
        raise HTTPException(status_code=404, detail="User not found")

=======
    
    
    user = db.query(User).filter(User.id == user_id, User.is_active == True).first()
    if not user:
        raise HTTPException(status_code=404, detail="User not found")
    org = db.query(Organization).filter(Organization.id == user.organization_id, Organization.is_active == True).first()
    if not org:
        raise HTTPException(status_code=403, detail="Organization is inactive")
    
   
>>>>>>> a19f0524
    chat = Chat(user_id=user_id, title="New Chat")
    db.add(chat)
    db.commit()
    db.refresh(chat)

    return {"chat_id": str(chat.id), "title": chat.title, "created_at": chat.created_at.isoformat()}

@app.get("/chats/{user_id}", response_class=JSONResponse)
def get_user_chats(user_id: str, db: Session = Depends(get_db)):
<<<<<<< HEAD
    user = db.query(User).filter(User.id == user_id).first()
    if not user:
        raise HTTPException(status_code=404, detail="User not found")

=======
    
    
    user = db.query(User).filter(User.id == user_id, User.is_active == True).first()
    if not user:
        raise HTTPException(status_code=404, detail="User not found")
    org = db.query(Organization).filter(Organization.id == user.organization_id, Organization.is_active == True).first()
    if not org:
        raise HTTPException(status_code=403, detail="Organization is inactive")
    
    
>>>>>>> a19f0524
    chats = db.query(Chat).filter(Chat.user_id == user_id).order_by(Chat.created_at.desc()).all()
    return JSONResponse([
        {
            "chat_id": str(chat.id),
            "title": chat.title,
            "created_at": chat.created_at.isoformat(),
            "message_count": len(chat.messages)
        }
        for chat in chats
    ])

@app.get("/chats/{chat_id}/messages", response_model=list)
def get_chat_messages(chat_id: str, db: Session = Depends(get_db)):
    chat = db.query(Chat).filter(Chat.id == chat_id).first()
    if not chat:
        raise HTTPException(status_code=404, detail="Chat not found")
<<<<<<< HEAD

=======
    user = db.query(User).filter(User.id == chat.user_id, User.is_active == True).first()
    if not user:
        raise HTTPException(status_code=403, detail="User is inactive")
    org = db.query(Organization).filter(Organization.id == user.organization_id, Organization.is_active == True).first()
    if not org:
        raise HTTPException(status_code=403, detail="Organization is inactive")
    
    
>>>>>>> a19f0524
    messages = db.query(ChatMessage).filter(ChatMessage.chat_id == chat_id).order_by(ChatMessage.created_at).all()

    return [
        {
            "id": str(msg.id),
            "role": msg.role,
            "content": msg.content,
            "created_at": msg.created_at.isoformat(),
            "citations": msg.citations
        }
        for msg in messages
    ]

@app.delete("/chats/{chat_id}")
def delete_chat(chat_id: str, db: Session = Depends(get_db)):
    chat = db.query(Chat).filter(Chat.id == chat_id).first()
    if not chat:
        raise HTTPException(status_code=404, detail="Chat not found")
<<<<<<< HEAD

=======
    user = db.query(User).filter(User.id == chat.user_id, User.is_active == True).first()
    if not user:
        raise HTTPException(status_code=403, detail="User is inactive")
    org = db.query(Organization).filter(Organization.id == user.organization_id, Organization.is_active == True).first()
    if not org:
        raise HTTPException(status_code=403, detail="Organization is inactive")
    
    
>>>>>>> a19f0524
    db.delete(chat)
    db.commit()

    return {"message": "Chat deleted successfully"}

# ---------- RAG API ----------
@app.post("/ask", response_model=AskResponse)
def ask(payload: AskRequest, db: Session = Depends(get_db)):
    # Validate user and org membership
    user = db.query(User).filter(User.id == payload.user_id, User.is_active == True).first()
    if not user:
        raise HTTPException(status_code=404, detail="User not found")
    if str(user.organization_id) != str(payload.org_id):
        raise HTTPException(status_code=403, detail="User does not belong to this organization")
<<<<<<< HEAD
    role = (user.role or "").lower()
    if role not in ("user", "admin"):
        return AskResponse(answer="Your role is not permitted to use the chat.")
=======
    org = db.query(Organization).filter(Organization.id == payload.org_id, Organization.is_active == True).first()
    if not org:
        raise HTTPException(status_code=403, detail="Organization is inactive")
    if (user.role or "").lower() != "user":
        return AskResponse(answer="You are an admin; you can't ask questions in this interface.")
>>>>>>> a19f0524

    
    try:
        qlang = detect(payload.question)
    except Exception:
        qlang = "en"

    
    qvec = embed_query(payload.question)
    qvec_np = np.array(qvec, dtype=np.float32)

   
    top_k = int(os.getenv("RAG_TOP_K", "40"))
    sql = text(
        f"""
        SELECT 
            dc.id AS chunk_id,
            dc.content AS content,
            d.filename AS filename,
            (dc.embedding <=> (:q)::vector) AS distance
        FROM document_chunks AS dc
        JOIN documents AS d ON d.id = dc.document_id
        WHERE d.organization_id = :org
        ORDER BY dc.embedding <=> (:q)::vector
        LIMIT {top_k}
        """
    )
    rows = db.execute(sql, {"q": qvec_np.tolist(), "org": str(payload.org_id)}).fetchall()

    def row2score(r):
        return max(0.0, 1.0 - float(r.distance))

    snippets: List[str] = [r.content for r in rows]
    scores = [row2score(r) for r in rows]

    
    refusal_threshold = float(os.getenv("RAG_REFUSAL_THRESHOLD", "0.40"))
    need_fallback = (not rows) or (scores and scores[0] < refusal_threshold)
    if need_fallback:
        try:
            model = get_gemini()
            t = model.generate_content(
                f"Translate to English (keep common technical terms as-is):\n\n{payload.question}"
            )
            q_en = (getattr(t, "text", "") or "").strip()
            if q_en:
                qvec_en = np.array(embed_query(q_en), dtype=np.float32)
                rows_en = db.execute(sql, {"q": qvec_en.tolist(), "org": str(payload.org_id)}).fetchall()
                if rows_en:
                    rows = rows_en
                    snippets = [r.content for r in rows]
                    scores = [row2score(r) for r in rows]
        except Exception:
            pass

    
    if not rows:
        msg = (
            "لا أملك معلومات حول هذا الموضوع في قاعدة معرفة هذه المؤسسة."
            if qlang == "ar"
            else "I don't have information about that in this organization's knowledge base."
        )
        return AskResponse(answer=msg)

    
    keep = int(os.getenv("RAG_LLM_SNIPPETS", "8"))
    lang_label = "Arabic" if qlang == "ar" else "English"
    prompt = make_prompt(payload.question, snippets[:keep], lang_hint=lang_label)

    model = get_gemini()
    try:
        result = model.generate_content(prompt)
        answer_text = (getattr(result, "text", "") or "").strip()
    except Exception as e:
        raise HTTPException(status_code=500, detail=f"LLM error: {e}")

   
    try:
        if payload.chat_id:
            chat = db.query(Chat).filter(Chat.id == payload.chat_id, Chat.user_id == payload.user_id).first()
            if not chat:
                raise HTTPException(status_code=404, detail="Chat not found or access denied")
        else:
           
            chat = (
                db.query(Chat)
                .filter(Chat.user_id == payload.user_id)
                .order_by(Chat.created_at.desc())
                .first()
            )
            if not chat:
                chat = Chat(user_id=payload.user_id, title=payload.question[:80])
                db.add(chat)
                db.flush()

       
        try:
            msg_count = db.query(ChatMessage).filter(ChatMessage.chat_id == chat.id).count()
            if (msg_count == 0) or (not chat.title) or (chat.title.strip().lower() == "new chat"):
                chat.title = payload.question[:80]
        except Exception:
            pass

        db.add(ChatMessage(chat_id=chat.id, role="user", content=payload.question))

        citations = [
            {"chunk_id": str(r.chunk_id), "filename": r.filename, "score": max(0.0, 1.0 - float(r.distance))}
            for r in rows[:keep]
        ]
        db.add(ChatMessage(chat_id=chat.id, role="assistant", content=answer_text, citations=citations))
        db.commit()
    except Exception as e:
        db.rollback()
        print(f"Error persisting chat: {e}")

    return AskResponse(answer=answer_text.strip())

@app.put("/chats/{chat_id}/title", response_class=JSONResponse)
def rename_chat(chat_id: str, payload: dict, db: Session = Depends(get_db)):
   
    user_id = payload.get("user_id")
    new_title = (payload.get("title") or "").strip()
    if not user_id:
        raise HTTPException(status_code=400, detail="user_id is required")
    if not new_title:
        raise HTTPException(status_code=400, detail="title is required")

    chat = db.query(Chat).filter(Chat.id == chat_id, Chat.user_id == user_id).first()
    if not chat:
        raise HTTPException(status_code=404, detail="Chat not found or access denied")

    chat.title = new_title[:120]
    db.commit()
    db.refresh(chat)
    return JSONResponse({"chat_id": str(chat.id), "title": chat.title})

# ---------- Upload ----------
@app.post("/upload", response_model=UploadResponse)
def upload_document(
    org_id: uuid.UUID = Form(...),
    user_id: uuid.UUID = Form(...),
    file: UploadFile = File(...),
    db: Session = Depends(get_db)
):
    user = db.query(User).filter(User.id == user_id, User.is_active == True).first()
    if not user:
        raise HTTPException(status_code=404, detail="User not found")
    if str(user.organization_id) != str(org_id):
        raise HTTPException(status_code=403, detail="User does not belong to this organization")
    if (user.role or "").lower() != "admin":
        raise HTTPException(status_code=403, detail="Only admins can upload documents")
    org = db.query(Organization).filter(Organization.id == org_id, Organization.is_active == True).first()
    if not org:
        raise HTTPException(status_code=403, detail="Organization is inactive")

    filetype = file.filename.split(".")[-1]
    file_bytes = file.file.read()

    print(f"Processing upload: {file.filename} ({len(file_bytes)} bytes)")

    try:
        result = process_document_from_bytes(
            db=db,
            org_id=str(org_id),
            user_id=str(user_id),
            file_bytes=file_bytes,
            filename=file.filename,
            filetype=filetype,
        )
        print(f"Upload successful: {result}")
        return UploadResponse(**result)
    except ValueError as e:
        if str(e) == "DUPLICATE_DOCUMENT":
            raise HTTPException(status_code=409, detail="Duplicate document for this organization")
        print(f"ValueError during upload: {e}")
        raise HTTPException(status_code=400, detail=f"Invalid document: {e}")
    except Exception as e:
        print(f"Error during upload: {e}")
        raise HTTPException(status_code=500, detail=f"Upload failed: {str(e)}")

@app.get("/documents/{org_id}")
def list_documents(
    org_id: uuid.UUID,
    user_id: uuid.UUID = Query(...),
    db: Session = Depends(get_db)
):
    """List all documents for an organization (admin only)"""
<<<<<<< HEAD
    user = db.query(User).filter(User.id == user_id).first()
=======
    # Verify user is admin of the organization
    user = db.query(User).filter(User.id == user_id, User.is_active == True).first()
>>>>>>> a19f0524
    if not user:
        raise HTTPException(status_code=404, detail="User not found")
    if str(user.organization_id) != str(org_id):
        raise HTTPException(status_code=403, detail="User does not belong to this organization")
    if (user.role or "").lower() != "admin":
        raise HTTPException(status_code=403, detail="Only admins can list documents")
    org = db.query(Organization).filter(Organization.id == org_id, Organization.is_active == True).first()
    if not org:
        raise HTTPException(status_code=403, detail="Organization is inactive")

    documents = db.query(Document).filter(Document.organization_id == org_id).all()

    result = []
    for doc in documents:
        chunk_count = db.query(DocumentChunk).filter(DocumentChunk.document_id == doc.id).count()
        result.append({
            "id": str(doc.id),
            "filename": doc.filename,
            "filetype": doc.filetype,
            "uploaded_at": doc.uploaded_at.isoformat() if doc.uploaded_at else None,
            "chunk_count": chunk_count,
            "uploaded_by": str(doc.uploaded_by) if doc.uploaded_by else None
        })

    return {"documents": result}

@app.delete("/documents/{document_id}")
def delete_document(
    document_id: uuid.UUID,
    user_id: uuid.UUID = Query(...),
    db: Session = Depends(get_db)
):
    """Delete a document (admin only)"""
    document = db.query(Document).filter(Document.id == document_id).first()
    if not document:
        raise HTTPException(status_code=404, detail="Document not found")
<<<<<<< HEAD

    user = db.query(User).filter(User.id == user_id).first()
=======
    
    # Verify user is admin of the organization
    user = db.query(User).filter(User.id == user_id, User.is_active == True).first()
>>>>>>> a19f0524
    if not user:
        raise HTTPException(status_code=404, detail="User not found")
    if str(user.organization_id) != str(document.organization_id):
        raise HTTPException(status_code=403, detail="User does not belong to this organization")
    if (user.role or "").lower() != "admin":
        raise HTTPException(status_code=403, detail="Only admins can delete documents")
    org = db.query(Organization).filter(Organization.id == user.organization_id, Organization.is_active == True).first()
    if not org:
        raise HTTPException(status_code=403, detail="Organization is inactive")

    try:
        db.delete(document)
        db.commit()
        return {"message": "Document deleted successfully"}
    except Exception as e:
        db.rollback()
        raise HTTPException(status_code=500, detail=f"Failed to delete document: {str(e)}")

<<<<<<< HEAD

=======
@app.post("/change-password")
def change_password(
    user_id: uuid.UUID = Form(...),
    current_password: str = Form(...),
    new_password: str = Form(...),
    db: Session = Depends(get_db)
):
    """Change user password"""
    from admin_auth import hash_password, verify_password
    
    # Get user
    user = db.query(User).filter(User.id == user_id, User.is_active == True).first()
    if not user:
        raise HTTPException(status_code=404, detail="User not found")
    
    # Verify current password
    if not verify_password(current_password, user.password_hash):
        raise HTTPException(status_code=400, detail="Current password is incorrect")
    
    # Hash new password
    new_password_hash = hash_password(new_password)
    
    # Update password
    try:
        user.password_hash = new_password_hash
        db.commit()
        return {"message": "Password changed successfully"}
    except Exception as e:
        db.rollback()
        raise HTTPException(status_code=500, detail=f"Failed to change password: {str(e)}")
    
# ---------- Misc ----------
@app.get("/test", response_class=HTMLResponse)
def home():
    return """
<!DOCTYPE html>
<html>
  <body>
    <h2>Upload Test</h2>
    <form id="uploadForm" enctype="multipart/form-data" method="post" action="/upload">
      <input type="text" name="org_id" placeholder="Organization ID" required><br><br>
      <input type="text" name="user_id" placeholder="User ID" required><br><br>
      <input type="file" name="file" required><br><br>
      <button type="submit">Upload</button>
    </form>

    <hr/>

    <h2>Ask (RAG)</h2>
    <form id="askForm">
      <input type="text" id="org_id" placeholder="Organization ID" required><br><br>
      <input type="text" id="user_id" placeholder="User ID" required><br><br>
      <textarea id="question" placeholder="Your question..." rows="4" cols="60" required></textarea><br><br>
      <button type="submit">Ask</button>
    </form>
    <pre id="answer"></pre>

    <script>
      document.getElementById('askForm').addEventListener('submit', async (e) => {
        e.preventDefault();
        const org_id = document.getElementById('org_id').value;
        const user_id = document.getElementById('user_id').value;
        const question = document.getElementById('question').value;
        const res = await fetch('/ask', {
          method: 'POST',
          headers: {'Content-Type': 'application/json'},
          body: JSON.stringify({ org_id, user_id, question })
        });
         const data = await res.json();
         document.getElementById('answer').textContent = data.answer || JSON.stringify(data);
      });
    </script>
  </body>
</html>
    """
>>>>>>> a19f0524

@app.on_event("startup")
def _ensure_indexes():
    with engine.begin() as conn:
        # Add content_hash if missing
        conn.execute(text(
            """
            DO $$
            BEGIN
                IF NOT EXISTS (
                    SELECT 1
                    FROM information_schema.columns
                    WHERE table_name='documents' AND column_name='content_hash'
                ) THEN
                    ALTER TABLE documents ADD COLUMN content_hash TEXT;
                END IF;
            END $$;
            """
        ))
        conn.execute(text(
            """
            CREATE UNIQUE INDEX IF NOT EXISTS ux_documents_org_hash
            ON documents (organization_id, content_hash);
            """
        ))
        # Ensure is_active columns exist and default to true
        conn.execute(text(
            """
            DO $$
            BEGIN
                IF NOT EXISTS (
                    SELECT 1 FROM information_schema.columns
                    WHERE table_name='users' AND column_name='is_active'
                ) THEN
                    ALTER TABLE users ADD COLUMN is_active BOOLEAN NOT NULL DEFAULT TRUE;
                END IF;
                IF NOT EXISTS (
                    SELECT 1 FROM information_schema.columns
                    WHERE table_name='organizations' AND column_name='is_active'
                ) THEN
                    ALTER TABLE organizations ADD COLUMN is_active BOOLEAN NOT NULL DEFAULT TRUE;
                END IF;
                -- Backfill NULLs to TRUE just in case
                UPDATE users SET is_active = TRUE WHERE is_active IS NULL;
                UPDATE organizations SET is_active = TRUE WHERE is_active IS NULL;
            END $$;
            """
        ))

@app.post("/orgs", response_class=JSONResponse)
def create_org(payload: OrgCreate, db: Session = Depends(get_db)):
    org = Organization(name=payload.name, description=payload.description)
    db.add(org)
    db.commit()
    db.refresh(org)
    return JSONResponse({"id": org.id, "name": org.name})

@app.post("/users", response_class=JSONResponse)
def create_user(payload: UserCreate, db: Session = Depends(get_db)):
    from admin_auth import hash_password
    existing_user = db.query(User).filter(User.username == payload.username).first()
    if existing_user:
        raise HTTPException(status_code=400, detail="Username already exists")
    org = db.query(Organization).filter(Organization.id == payload.organization_id, Organization.is_active == True).first()
    if not org:
        raise HTTPException(status_code=403, detail="Organization is inactive")
    password_hash = hash_password(payload.password)
    user = User(
        username=payload.username,
        password_hash=password_hash,
        role=payload.role,
        organization_id=payload.organization_id
    )
    db.add(user)
    db.commit()
    db.refresh(user)
    return JSONResponse({"id": user.id, "username": user.username})

@app.get("/health")
def health_check():
    return {"status": "ok", "message": "RAG backend is running"}<|MERGE_RESOLUTION|>--- conflicted
+++ resolved
@@ -735,24 +735,11 @@
     user_id = payload.get("user_id")
     if not user_id:
         raise HTTPException(status_code=400, detail="user_id is required")
-<<<<<<< HEAD
 
     user = db.query(User).filter(User.id == user_id).first()
     if not user:
         raise HTTPException(status_code=404, detail="User not found")
 
-=======
-    
-    
-    user = db.query(User).filter(User.id == user_id, User.is_active == True).first()
-    if not user:
-        raise HTTPException(status_code=404, detail="User not found")
-    org = db.query(Organization).filter(Organization.id == user.organization_id, Organization.is_active == True).first()
-    if not org:
-        raise HTTPException(status_code=403, detail="Organization is inactive")
-    
-   
->>>>>>> a19f0524
     chat = Chat(user_id=user_id, title="New Chat")
     db.add(chat)
     db.commit()
@@ -762,23 +749,10 @@
 
 @app.get("/chats/{user_id}", response_class=JSONResponse)
 def get_user_chats(user_id: str, db: Session = Depends(get_db)):
-<<<<<<< HEAD
     user = db.query(User).filter(User.id == user_id).first()
     if not user:
         raise HTTPException(status_code=404, detail="User not found")
 
-=======
-    
-    
-    user = db.query(User).filter(User.id == user_id, User.is_active == True).first()
-    if not user:
-        raise HTTPException(status_code=404, detail="User not found")
-    org = db.query(Organization).filter(Organization.id == user.organization_id, Organization.is_active == True).first()
-    if not org:
-        raise HTTPException(status_code=403, detail="Organization is inactive")
-    
-    
->>>>>>> a19f0524
     chats = db.query(Chat).filter(Chat.user_id == user_id).order_by(Chat.created_at.desc()).all()
     return JSONResponse([
         {
@@ -795,18 +769,7 @@
     chat = db.query(Chat).filter(Chat.id == chat_id).first()
     if not chat:
         raise HTTPException(status_code=404, detail="Chat not found")
-<<<<<<< HEAD
-
-=======
-    user = db.query(User).filter(User.id == chat.user_id, User.is_active == True).first()
-    if not user:
-        raise HTTPException(status_code=403, detail="User is inactive")
-    org = db.query(Organization).filter(Organization.id == user.organization_id, Organization.is_active == True).first()
-    if not org:
-        raise HTTPException(status_code=403, detail="Organization is inactive")
-    
-    
->>>>>>> a19f0524
+
     messages = db.query(ChatMessage).filter(ChatMessage.chat_id == chat_id).order_by(ChatMessage.created_at).all()
 
     return [
@@ -825,18 +788,7 @@
     chat = db.query(Chat).filter(Chat.id == chat_id).first()
     if not chat:
         raise HTTPException(status_code=404, detail="Chat not found")
-<<<<<<< HEAD
-
-=======
-    user = db.query(User).filter(User.id == chat.user_id, User.is_active == True).first()
-    if not user:
-        raise HTTPException(status_code=403, detail="User is inactive")
-    org = db.query(Organization).filter(Organization.id == user.organization_id, Organization.is_active == True).first()
-    if not org:
-        raise HTTPException(status_code=403, detail="Organization is inactive")
-    
-    
->>>>>>> a19f0524
+
     db.delete(chat)
     db.commit()
 
@@ -851,17 +803,9 @@
         raise HTTPException(status_code=404, detail="User not found")
     if str(user.organization_id) != str(payload.org_id):
         raise HTTPException(status_code=403, detail="User does not belong to this organization")
-<<<<<<< HEAD
     role = (user.role or "").lower()
     if role not in ("user", "admin"):
         return AskResponse(answer="Your role is not permitted to use the chat.")
-=======
-    org = db.query(Organization).filter(Organization.id == payload.org_id, Organization.is_active == True).first()
-    if not org:
-        raise HTTPException(status_code=403, detail="Organization is inactive")
-    if (user.role or "").lower() != "user":
-        return AskResponse(answer="You are an admin; you can't ask questions in this interface.")
->>>>>>> a19f0524
 
     
     try:
@@ -1049,12 +993,7 @@
     db: Session = Depends(get_db)
 ):
     """List all documents for an organization (admin only)"""
-<<<<<<< HEAD
     user = db.query(User).filter(User.id == user_id).first()
-=======
-    # Verify user is admin of the organization
-    user = db.query(User).filter(User.id == user_id, User.is_active == True).first()
->>>>>>> a19f0524
     if not user:
         raise HTTPException(status_code=404, detail="User not found")
     if str(user.organization_id) != str(org_id):
@@ -1091,14 +1030,8 @@
     document = db.query(Document).filter(Document.id == document_id).first()
     if not document:
         raise HTTPException(status_code=404, detail="Document not found")
-<<<<<<< HEAD
 
     user = db.query(User).filter(User.id == user_id).first()
-=======
-    
-    # Verify user is admin of the organization
-    user = db.query(User).filter(User.id == user_id, User.is_active == True).first()
->>>>>>> a19f0524
     if not user:
         raise HTTPException(status_code=404, detail="User not found")
     if str(user.organization_id) != str(document.organization_id):
@@ -1117,85 +1050,7 @@
         db.rollback()
         raise HTTPException(status_code=500, detail=f"Failed to delete document: {str(e)}")
 
-<<<<<<< HEAD
-
-=======
-@app.post("/change-password")
-def change_password(
-    user_id: uuid.UUID = Form(...),
-    current_password: str = Form(...),
-    new_password: str = Form(...),
-    db: Session = Depends(get_db)
-):
-    """Change user password"""
-    from admin_auth import hash_password, verify_password
-    
-    # Get user
-    user = db.query(User).filter(User.id == user_id, User.is_active == True).first()
-    if not user:
-        raise HTTPException(status_code=404, detail="User not found")
-    
-    # Verify current password
-    if not verify_password(current_password, user.password_hash):
-        raise HTTPException(status_code=400, detail="Current password is incorrect")
-    
-    # Hash new password
-    new_password_hash = hash_password(new_password)
-    
-    # Update password
-    try:
-        user.password_hash = new_password_hash
-        db.commit()
-        return {"message": "Password changed successfully"}
-    except Exception as e:
-        db.rollback()
-        raise HTTPException(status_code=500, detail=f"Failed to change password: {str(e)}")
-    
-# ---------- Misc ----------
-@app.get("/test", response_class=HTMLResponse)
-def home():
-    return """
-<!DOCTYPE html>
-<html>
-  <body>
-    <h2>Upload Test</h2>
-    <form id="uploadForm" enctype="multipart/form-data" method="post" action="/upload">
-      <input type="text" name="org_id" placeholder="Organization ID" required><br><br>
-      <input type="text" name="user_id" placeholder="User ID" required><br><br>
-      <input type="file" name="file" required><br><br>
-      <button type="submit">Upload</button>
-    </form>
-
-    <hr/>
-
-    <h2>Ask (RAG)</h2>
-    <form id="askForm">
-      <input type="text" id="org_id" placeholder="Organization ID" required><br><br>
-      <input type="text" id="user_id" placeholder="User ID" required><br><br>
-      <textarea id="question" placeholder="Your question..." rows="4" cols="60" required></textarea><br><br>
-      <button type="submit">Ask</button>
-    </form>
-    <pre id="answer"></pre>
-
-    <script>
-      document.getElementById('askForm').addEventListener('submit', async (e) => {
-        e.preventDefault();
-        const org_id = document.getElementById('org_id').value;
-        const user_id = document.getElementById('user_id').value;
-        const question = document.getElementById('question').value;
-        const res = await fetch('/ask', {
-          method: 'POST',
-          headers: {'Content-Type': 'application/json'},
-          body: JSON.stringify({ org_id, user_id, question })
-        });
-         const data = await res.json();
-         document.getElementById('answer').textContent = data.answer || JSON.stringify(data);
-      });
-    </script>
-  </body>
-</html>
-    """
->>>>>>> a19f0524
+
 
 @app.on_event("startup")
 def _ensure_indexes():
